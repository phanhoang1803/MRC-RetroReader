RetroDataModelArguments:

    # DataArguments
    max_seq_length: 512
    max_answer_length: 30
    doc_stride: 128
    return_token_type_ids: True
    pad_to_max_length: True
    preprocessing_num_workers: 5
    overwrite_cache: False
    version_2_with_negative: True
    null_score_diff_threshold: 0.0
    rear_threshold: 0.0
    n_best_size: 20
    use_choice_logits: False
    start_n_top: -1
    end_n_top: -1
    beta1: 1
    beta2: 1
    best_cof: 1
    
    # SketchModelArguments
    sketch_model_name: cardiffnlp/twitter-roberta-base-emotion
    sketch_architectures: RobertaForSequenceClassification
    
    # IntensiveModelArguments
    intensive_model_name: cardiffnlp/twitter-roberta-base-emotion
    intensive_model_mode: finetune
    intensive_architectures: RobertaForQuestionAnsweringAVPool
    

TrainingArguments:
    # report_to: wandb
    run_name: squadv2-roberta-base-sketch,squadv2-roberta-base-intensive
    output_dir: outputs
    overwrite_output_dir: False
    learning_rate: 2e-5
    evaluation_strategy: epoch
    save_strategy: steps  # Save checkpoints every specified number of steps
    # save_steps: 5000  # Save model checkpoints every 5000 steps
    save_steps: 5000
    save_total_limit: 2  # Maximum number of checkpoints to keep
    # load_best_model_at_end: True  # Disable to avoid loading the best model at the end
    # no need to specify checkpoint_dir, it defaults to output_dir
    # no need to specify logging_dir, it defaults to output_dir
<<<<<<< HEAD
    per_device_train_batch_size: 12
    per_device_eval_batch_size: 12
=======
    per_device_train_batch_size: 64
    per_device_eval_batch_size: 64
>>>>>>> 1d787d96
    num_train_epochs: 10.0
    # no need to specify metric_for_best_model for resuming from checkpoints
    no_cuda: False
    fp16: True
    warmup_ratio: 0.1
    weight_decay: 0.01<|MERGE_RESOLUTION|>--- conflicted
+++ resolved
@@ -43,13 +43,8 @@
     # load_best_model_at_end: True  # Disable to avoid loading the best model at the end
     # no need to specify checkpoint_dir, it defaults to output_dir
     # no need to specify logging_dir, it defaults to output_dir
-<<<<<<< HEAD
-    per_device_train_batch_size: 12
-    per_device_eval_batch_size: 12
-=======
-    per_device_train_batch_size: 64
-    per_device_eval_batch_size: 64
->>>>>>> 1d787d96
+    per_device_train_batch_size: 512
+    per_device_eval_batch_size: 512
     num_train_epochs: 10.0
     # no need to specify metric_for_best_model for resuming from checkpoints
     no_cuda: False
