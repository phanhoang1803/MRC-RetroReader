--- conflicted
+++ resolved
@@ -801,17 +801,6 @@
         )
         
         # Perform inference on sketch reader
-<<<<<<< HEAD
-        #self.sketch_reader.to(self.sketch_reader.args.device)
-        score_ext = self.sketch_reader.predict(sketch_features, predict_examples)
-        #self.sketch_reader.to("cpu")
-        
-        # Perform inference on intensive reader
-        #self.intensive_reader.to(self.intensive_reader.args.device)
-        nbest_preds, score_diff = self.intensive_reader.predict(
-            intensive_features, predict_examples, mode="retro_inference")
-        #self.intensive_reader.to("cpu")
-=======
         # self.sketch_reader.to(self.sketch_reader.args.device)
         score_ext = self.sketch_reader.predict(sketch_features, predict_examples)
         # self.sketch_reader.to("cpu")
@@ -821,7 +810,6 @@
         nbest_preds, score_diff = self.intensive_reader.predict(
             intensive_features, predict_examples, mode="retro_inference")
         # self.intensive_reader.to("cpu")
->>>>>>> 3e8cccc1
         
         # Combine the outputs of the submodules
         predictions, scores = self.rear_verifier(score_ext, score_diff, nbest_preds)
